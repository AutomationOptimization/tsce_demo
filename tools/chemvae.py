from __future__ import annotations
import random
from pathlib import Path
from typing import List, Optional

try:
    import torch
    from torch import nn
except Exception:  # pragma: no cover - optional dependency
    torch = None
    nn = None
from selfies import encoder as sf_encode, decoder as sf_decode
from rdkit import Chem


class _ToyVAE(nn.Module if nn else object):
    def __init__(self, vocab_size: int, max_len: int, latent_dim: int = 32) -> None:
        super().__init__()
        self.latent_dim = latent_dim
        self.max_len = max_len
        self.embed = nn.Embedding(vocab_size, latent_dim)
        self.fc_mu = nn.Linear(max_len * latent_dim, latent_dim)
        self.fc_logvar = nn.Linear(max_len * latent_dim, latent_dim)
        self.decoder = nn.Linear(latent_dim, max_len * vocab_size)

    def forward(self, x):
        batch = x.size(0)
        h = self.embed(x).view(batch, -1)
        mu = self.fc_mu(h)
        logvar = self.fc_logvar(h)
        z = mu + (torch.randn_like(mu) if torch else 0) * (torch.exp(0.5 * logvar) if torch else 1)
        logits = self.decoder(z).view(batch, self.max_len, -1)
        return logits, mu, logvar

    def decode(self, z):
        logits = self.decoder(z).view(-1, self.max_len, self.embed.num_embeddings)
        return logits


def _safer_smiles(smiles: List[str]) -> List[str]:
    out = []
    for s in smiles:
        mol = Chem.MolFromSmiles(s)
        if mol:
            out.append(Chem.MolToSmiles(mol))
    return out


class ChemVAE:
    """Tiny SELFIES-based VAE wrapper."""

    def __init__(self, data_path: str = "data/chembl_smiles.smi") -> None:
        path = Path(data_path)
        if not path.exists():
            from scripts.fetch_chembl import fetch_chembl_smiles

            smiles = fetch_chembl_smiles(100)
            path.parent.mkdir(exist_ok=True)
            path.write_text("\n".join(smiles))
        else:
            smiles = [l.strip() for l in path.read_text().splitlines() if l.strip()]
        self.smiles = _safer_smiles(smiles)
        self.selfies = [sf_encode(s) for s in self.smiles]
        tokens = set(t for sf in self.selfies for t in sf.split())
        self.vocab = sorted(tokens)
        self.tok_to_idx = {t: i + 1 for i, t in enumerate(self.vocab)}
        self.idx_to_tok = {i: t for t, i in self.tok_to_idx.items()}
        self.max_len = max(len(sf.split()) for sf in self.selfies)
        self.model = _ToyVAE(len(self.vocab) + 1, self.max_len) if nn else None
        if self.model:
            self._train(1)

    def _encode(self, sf: str) -> List[int]:
        idxs = [self.tok_to_idx[t] for t in sf.split()]
        pad = [0] * (self.max_len - len(idxs))
        return idxs + pad

    def _decode(self, idxs: List[int]) -> str:
        toks = [self.idx_to_tok.get(i, "") for i in idxs if i]
        sf = " ".join(toks)
        return sf_decode(sf)

    def _train(self, epochs: int = 1) -> None:
        if not torch or not self.model:
            return
        data = torch.tensor([self._encode(sf) for sf in self.selfies], dtype=torch.long)
        opt = torch.optim.Adam(self.model.parameters(), lr=1e-2)
        for _ in range(epochs):
            opt.zero_grad()
            logits, mu, logvar = self.model(data)
            loss_recon = nn.functional.cross_entropy(logits.transpose(1, 2), data)
            kl = -0.5 * torch.mean(1 + logvar - mu.pow(2) - logvar.exp())
            loss = loss_recon + kl
            loss.backward()
            opt.step()

    # ------------------------------------------------------------------
    def generate_smiles(self, n: int = 1, cond: Optional[dict] = None) -> List[str]:
        if not self.model:
<<<<<<< HEAD
            def _fp(s: str) -> set:
                return set(s)

            results = []
            for _ in range(n):
                base = random.choice(self.smiles)
                mutated = "FClBrIN12345" + base + "6789"
=======
            results = []
            for _ in range(n):
                base = random.choice(self.smiles)
                mutated = "F" + base
>>>>>>> 719baed1
                if Chem.MolFromSmiles(mutated):
                    results.append(mutated)
                else:
                    results.append(base)
            return results
        self.model.eval()
        results = []
        for _ in range(n):
            z = torch.randn(1, self.model.latent_dim) if torch else 0
            logits = self.model.decode(z)[0]
            idxs = logits.argmax(dim=1).tolist()
            smi = self._decode(idxs)
            if Chem.MolFromSmiles(smi):
                results.append(Chem.MolToSmiles(Chem.MolFromSmiles(smi)))
            else:
                results.append(random.choice(self.smiles))
        return results


__all__ = ["ChemVAE"]<|MERGE_RESOLUTION|>--- conflicted
+++ resolved
@@ -97,20 +97,14 @@
     # ------------------------------------------------------------------
     def generate_smiles(self, n: int = 1, cond: Optional[dict] = None) -> List[str]:
         if not self.model:
-<<<<<<< HEAD
+
             def _fp(s: str) -> set:
                 return set(s)
-
-            results = []
-            for _ in range(n):
-                base = random.choice(self.smiles)
-                mutated = "FClBrIN12345" + base + "6789"
-=======
+    
             results = []
             for _ in range(n):
                 base = random.choice(self.smiles)
                 mutated = "F" + base
->>>>>>> 719baed1
                 if Chem.MolFromSmiles(mutated):
                     results.append(mutated)
                 else:
