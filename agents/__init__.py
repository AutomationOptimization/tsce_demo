<<<<<<< HEAD
from .simulator import run_simulation
=======
from . import script_writer
from .researcher import Researcher
from .base_agent import BaseAgent
from .scientist import Scientist

__all__ = ["BaseAgent", "Scientist", "script_writer]
>>>>>>> 5a192cb3
<|MERGE_RESOLUTION|>--- conflicted
+++ resolved
@@ -1,10 +1,7 @@
-<<<<<<< HEAD
 from .simulator import run_simulation
-=======
 from . import script_writer
 from .researcher import Researcher
 from .base_agent import BaseAgent
 from .scientist import Scientist
 
-__all__ = ["BaseAgent", "Scientist", "script_writer]
->>>>>>> 5a192cb3
+__all__ = ["BaseAgent", "Scientist", "script_writer]