<<<<<<< HEAD
"""Lightweight helper agents for TSCE demo."""

from . import script_writer

__all__ = ["script_writer"]
=======

from .researcher import Researcher
=======
from .base_agent import BaseAgent
from .scientist import Scientist

__all__ = ["BaseAgent", "Scientist"]
>>>>>>> 9bb6a0f1
<|MERGE_RESOLUTION|>--- conflicted
+++ resolved
@@ -1,15 +1,6 @@
-<<<<<<< HEAD
-"""Lightweight helper agents for TSCE demo."""
-
 from . import script_writer
-
-__all__ = ["script_writer"]
-=======
-
 from .researcher import Researcher
-=======
 from .base_agent import BaseAgent
 from .scientist import Scientist
 
-__all__ = ["BaseAgent", "Scientist"]
->>>>>>> 9bb6a0f1
+__all__ = ["BaseAgent", "Scientist", "script_writer]
